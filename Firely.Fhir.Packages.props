<Project xmlns="http://schemas.microsoft.com/developer/msbuild/2003">

    <!-- Solution-wide properties for NuGet packaging -->
    <PropertyGroup>
        <LangVersion>9.0</LangVersion>
<<<<<<< HEAD
        <VersionPrefix>2.1.0</VersionPrefix>
        <VersionSuffix>SDK3</VersionSuffix>
=======
        <VersionPrefix>2.2.0</VersionPrefix>
        <VersionSuffix>alpha</VersionSuffix>
>>>>>>> 132239a7
        <Authors>Firely</Authors>
        <Company>Firely (https://fire.ly)</Company>
        <Copyright>Copyright 2013-2020 Firely</Copyright>
        <RepositoryType>git</RepositoryType>
        <FhirNetSdkVersion>3.*</FhirNetSdkVersion>

    </PropertyGroup>

    <PropertyGroup Condition="$(FhirNetSdkVersion.StartsWith('1'))">
        <DefineConstants>BUILDFHIRRELEASEENUM</DefineConstants>
    </PropertyGroup>
    
</Project><|MERGE_RESOLUTION|>--- conflicted
+++ resolved
@@ -3,13 +3,10 @@
     <!-- Solution-wide properties for NuGet packaging -->
     <PropertyGroup>
         <LangVersion>9.0</LangVersion>
-<<<<<<< HEAD
-        <VersionPrefix>2.1.0</VersionPrefix>
-        <VersionSuffix>SDK3</VersionSuffix>
-=======
+
         <VersionPrefix>2.2.0</VersionPrefix>
         <VersionSuffix>alpha</VersionSuffix>
->>>>>>> 132239a7
+
         <Authors>Firely</Authors>
         <Company>Firely (https://fire.ly)</Company>
         <Copyright>Copyright 2013-2020 Firely</Copyright>
