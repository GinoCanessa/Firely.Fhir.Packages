<Project xmlns="http://schemas.microsoft.com/developer/msbuild/2003">

    <!-- Solution-wide properties for NuGet packaging -->
    <PropertyGroup>
        <LangVersion>9.0</LangVersion>

        <VersionPrefix>2.2.0</VersionPrefix>
        <VersionSuffix>alpha</VersionSuffix>

        <Authors>Firely</Authors>
        <Company>Firely (https://fire.ly)</Company>
        <Copyright>Copyright 2013-2020 Firely</Copyright>
        <RepositoryType>git</RepositoryType>
<<<<<<< HEAD
        <FhirNetSdkVersion>3.*</FhirNetSdkVersion>

=======
		<RepositoryUrl>https://github.com/FirelyTeam/Firely.Fhir.Packages</RepositoryUrl>
        <FhirNetSdkVersion>3.2.0</FhirNetSdkVersion>
		<PackageProjectUrl>https://github.com/FirelyTeam/Firely.Fhir.Packages</PackageProjectUrl>
>>>>>>> eeb802ec
    </PropertyGroup>

    <PropertyGroup Condition="$(FhirNetSdkVersion.StartsWith('1'))">
        <DefineConstants>BUILDFHIRRELEASEENUM</DefineConstants>
    </PropertyGroup>
    
</Project><|MERGE_RESOLUTION|>--- conflicted
+++ resolved
@@ -11,14 +11,9 @@
         <Company>Firely (https://fire.ly)</Company>
         <Copyright>Copyright 2013-2020 Firely</Copyright>
         <RepositoryType>git</RepositoryType>
-<<<<<<< HEAD
+		    <RepositoryUrl>https://github.com/FirelyTeam/Firely.Fhir.Packages</RepositoryUrl>
+        <PackageProjectUrl>https://github.com/FirelyTeam/Firely.Fhir.Packages</PackageProjectUrl>
         <FhirNetSdkVersion>3.*</FhirNetSdkVersion>
-
-=======
-		<RepositoryUrl>https://github.com/FirelyTeam/Firely.Fhir.Packages</RepositoryUrl>
-        <FhirNetSdkVersion>3.2.0</FhirNetSdkVersion>
-		<PackageProjectUrl>https://github.com/FirelyTeam/Firely.Fhir.Packages</PackageProjectUrl>
->>>>>>> eeb802ec
     </PropertyGroup>
 
     <PropertyGroup Condition="$(FhirNetSdkVersion.StartsWith('1'))">
