--- conflicted
+++ resolved
@@ -9,32 +9,14 @@
         internal static async Task<PackageReference> CacheInstall(this PackageContext context, PackageDependency dependency)
         {
 
-<<<<<<< HEAD
-            if (context.Server is not null)
-            {
-                reference = await context.Server.Resolve(dependency);
-                if (!reference.Found) return reference;
-            }
-            else
-            {
-                reference = await context.Cache.Resolve(dependency);
-                if (!reference.Found) return reference;
-            }
-=======
             PackageReference reference = await context.Resolve(dependency);
 
             if (reference.NotFound) 
                 return PackageReference.None;
->>>>>>> a98c58b0
 
             if (await context.Cache.IsInstalled(reference)) return reference;
 
-
-            byte[]? buffer = null;
-
-            if (context.Server is not null)
-                buffer = await context.Server.GetPackage(reference);
-
+            var buffer = await context.Server.GetPackage(reference);
             if (buffer is null) return PackageReference.None;
 
             await context.Cache.Install(reference, buffer);
@@ -43,12 +25,6 @@
         }
 
         /// <summary>
-<<<<<<< HEAD
-        /// Restores a package
-        /// </summary>
-        /// <param name="context"></param>
-        /// <returns>Package lock file</returns>
-=======
         /// Resolve asks the configured server of this context to resolve a package and if it can't find it, fallback to the 
         /// configured cache to resolve it.
         /// </summary>
@@ -64,8 +40,11 @@
         }
 
 
-
->>>>>>> a98c58b0
+		/// <summary>
+        /// Restores a package
+        /// </summary>
+        /// <param name="context"></param>
+        /// <returns>Package lock file</returns>
         public static async Task<PackageClosure> Restore(this PackageContext context)
         {
             var restorer = new PackageRestorer(context);
