﻿/* 
 * Copyright (c) 2022, Firely (info@fire.ly) and contributors
 * See the file CONTRIBUTORS for details.
 * 
 * This file is licensed under the BSD 3-Clause license
 * available at https://github.com/FirelyTeam/Firely.Fhir.Packages/blob/master/LICENSE
 */


#nullable enable

using System.Threading.Tasks;

namespace Firely.Fhir.Packages
{
    public static class PackageServerExtensions
    {
        /// <summary>
        /// Gets the version of a package dependency
        /// </summary>
        /// <param name="server"></param>
        /// <param name="dependency">The package dependency of which the versions need to be returned</param>
        /// <returns>The known version of the package dependency</returns>
        public static async ValueTask<Versions?> GetVersions(this IPackageServer server, PackageDependency dependency)
        {
            return await server.GetVersions(dependency.Name);
        }

<<<<<<< HEAD

        internal static async ValueTask<PackageReference> Resolve(this IPackageServer server, PackageDependency dependency)
        {
            var versions = await server.GetVersions(dependency.Name);
            var version = versions?.Resolve(dependency.Range)?.ToString(); //null => NotFound
            return version is null ? PackageReference.None : new PackageReference(dependency.Name, version);
        }

        /// <summary>
        /// Get latest version of a certain package
        /// </summary>
        /// <param name="server"></param>
        /// <param name="name">Package name</param>
        /// <returns>The package reference of the latest version of the package</returns>
        public static async ValueTask<PackageReference> GetLatest(this IPackageServer server, string name)
        {
            var versions = await server.GetVersions(name);
            var version = versions?.Latest()?.ToString();
            return version is null ? PackageReference.None : new PackageReference(name, version);
        }

        /// <summary>
        /// Check whether the server can find a certain dependency
        /// </summary>
        /// <param name="server"></param>
        /// <param name="dependency">The dependency to be search for</param>
        /// <returns>whether the server can find a certain dependency</returns>
        public async static ValueTask<bool> HasMatch(this IPackageServer server, PackageDependency dependency)
=======
        public static async ValueTask<PackageReference> Resolve(this IPackageServer server, PackageDependency dependency, bool stable = false)
        {
            var versions = await server.GetVersions(dependency.Name);
            var version = versions.Resolve(dependency.Range, stable)?.ToString(); //null => NotFound

            if (version is null) return PackageReference.None;

            return new PackageReference(dependency.Name, version);
        }

        public static async ValueTask<PackageReference> ResolveListed(this IPackageServer server, PackageDependency dependency, bool stable = false)
        {
            var versions = await server.GetVersions(dependency.Name);
            var version = versions.Resolve(dependency.Range, stable: true)?.ToString(); //null => NotFound

            if (version is null) return PackageReference.None;

            return new PackageReference(dependency.Name, version);
        }

        public static async ValueTask<PackageReference> GetLatest(this IPackageServer server, string name, bool stable = false)
        {
            var versions = await server.GetVersions(name);
            var version = versions.Latest(stable)?.ToString();
            return new PackageReference(name, version);
        }

        public async static ValueTask<bool> HasMatch(this IPackageServer server, PackageDependency dependency, bool stable = false)
>>>>>>> 4092e6d5
        {
            var reference = await server.Resolve(dependency, stable);
            return await Task.FromResult(reference.Found);
        }
    }
}

#nullable restore<|MERGE_RESOLUTION|>--- conflicted
+++ resolved
@@ -26,12 +26,11 @@
             return await server.GetVersions(dependency.Name);
         }
 
-<<<<<<< HEAD
 
-        internal static async ValueTask<PackageReference> Resolve(this IPackageServer server, PackageDependency dependency)
+        internal static async ValueTask<PackageReference> Resolve(this IPackageServer server, PackageDependency dependency, bool stable = false)
         {
             var versions = await server.GetVersions(dependency.Name);
-            var version = versions?.Resolve(dependency.Range)?.ToString(); //null => NotFound
+            var version = (dependency.Range == null) ? null : versions?.Resolve(dependency.Range, stable)?.ToString(); //null => NotFound
             return version is null ? PackageReference.None : new PackageReference(dependency.Name, version);
         }
 
@@ -40,11 +39,12 @@
         /// </summary>
         /// <param name="server"></param>
         /// <param name="name">Package name</param>
+        /// <param name="stable">Indication of allowing only non-preview versions</param>
         /// <returns>The package reference of the latest version of the package</returns>
-        public static async ValueTask<PackageReference> GetLatest(this IPackageServer server, string name)
+        public static async ValueTask<PackageReference> GetLatest(this IPackageServer server, string name, bool stable = false)
         {
             var versions = await server.GetVersions(name);
-            var version = versions?.Latest()?.ToString();
+            var version = versions?.Latest(stable)?.ToString();
             return version is null ? PackageReference.None : new PackageReference(name, version);
         }
 
@@ -53,38 +53,9 @@
         /// </summary>
         /// <param name="server"></param>
         /// <param name="dependency">The dependency to be search for</param>
+        /// <param name="stable">Indication of allowing only non-preview versions</param>
         /// <returns>whether the server can find a certain dependency</returns>
-        public async static ValueTask<bool> HasMatch(this IPackageServer server, PackageDependency dependency)
-=======
-        public static async ValueTask<PackageReference> Resolve(this IPackageServer server, PackageDependency dependency, bool stable = false)
-        {
-            var versions = await server.GetVersions(dependency.Name);
-            var version = versions.Resolve(dependency.Range, stable)?.ToString(); //null => NotFound
-
-            if (version is null) return PackageReference.None;
-
-            return new PackageReference(dependency.Name, version);
-        }
-
-        public static async ValueTask<PackageReference> ResolveListed(this IPackageServer server, PackageDependency dependency, bool stable = false)
-        {
-            var versions = await server.GetVersions(dependency.Name);
-            var version = versions.Resolve(dependency.Range, stable: true)?.ToString(); //null => NotFound
-
-            if (version is null) return PackageReference.None;
-
-            return new PackageReference(dependency.Name, version);
-        }
-
-        public static async ValueTask<PackageReference> GetLatest(this IPackageServer server, string name, bool stable = false)
-        {
-            var versions = await server.GetVersions(name);
-            var version = versions.Latest(stable)?.ToString();
-            return new PackageReference(name, version);
-        }
-
         public async static ValueTask<bool> HasMatch(this IPackageServer server, PackageDependency dependency, bool stable = false)
->>>>>>> 4092e6d5
         {
             var reference = await server.Resolve(dependency, stable);
             return await Task.FromResult(reference.Found);
