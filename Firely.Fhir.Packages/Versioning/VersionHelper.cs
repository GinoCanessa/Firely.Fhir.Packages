--- conflicted
+++ resolved
@@ -25,8 +25,19 @@
         /// <returns>A list of package versions</returns>
         public static Versions ToVersions(this PackageListing listing)
         {
-<<<<<<< HEAD
-            return listing.Versions == null ? new Versions() : new Versions(listing.Versions.Keys);
+            var listed = listing.GetListedVersionStrings();
+            var unlisted = listing.GetUnlistedVersionStrings();
+            return new Versions(listed, unlisted);
+        }
+
+        internal static IEnumerable<string> GetUnlistedVersionStrings(this PackageListing listing)
+        {
+            return listing.Versions?.Where(v => v.Value.Unlisted == "false").Select(v => v.Key) ?? new List<string> { };
+        }
+
+        internal static IEnumerable<string> GetListedVersionStrings(this PackageListing listing)
+        {
+            return listing.Versions?.Where(v => v.Value.Unlisted == "true").Select(v => v.Key) ?? new List<string> { };
         }
 
         /// <summary>
@@ -59,39 +70,12 @@
         /// </summary>
         /// <param name="versions"></param>
         /// <param name="dependency">The package reference to be resolves</param>
+        /// <param name="stable">Indication of allowing only non-preview versions</param>
         /// <returns>A package reference describing the dependency</returns>
-        public static PackageReference Resolve(this Versions versions, PackageDependency dependency)
-=======
-            var listed = listing.GetlistedVersionStrings();
-            var unlisted = listing.GetUnlistedVersionStrings();
-            return new Versions(listed, unlisted);
-        }
-
-        public static IEnumerable<string> GetUnlistedVersionStrings(this PackageListing listing)
+        public static PackageReference Resolve(this Versions versions, PackageDependency dependency, bool stable = false)
         {
-            return listing.Versions.Where(v => v.Value.Unlisted == "false").Select(v => v.Key);
-        }
-
-        public static IEnumerable<string> GetlistedVersionStrings(this PackageListing listing)
-        {
-            return listing.Versions.Where(v => v.Value.Unlisted == "true").Select(v => v.Key);
-        }
-
-        public static Versions ToVersions(this IEnumerable<PackageReference> references)
-        {
-            var list = new Versions(references.Select(r => r.Version));
-            return list;
-        }
-
-        public static PackageReference Resolve(this Versions versions, PackageDependency dependency, bool stable = false)
->>>>>>> 4092e6d5
-        {
-            var version = versions.Resolve(dependency.Range, stable);
-            if (version is null)
-            {
-                return PackageReference.None;
-            }
-            return new PackageReference(dependency.Name, version.ToString());
+            var version = (dependency.Range is null) ? null : versions.Resolve(dependency.Range, stable);
+            return version is null ? PackageReference.None : new PackageReference(dependency.Name, version.ToString());
         }
 
         /// <summary>
@@ -105,8 +89,6 @@
             var v = new Version(version);
             return versions.Has(v);
         }
-
-        
     }
 }
 
