--- conflicted
+++ resolved
@@ -20,12 +20,8 @@
     /// </summary>
     public class Versions
     {
-<<<<<<< HEAD
         private readonly List<Version> _list = new();
-=======
-        readonly List<Version> list = new List<Version>();
-        readonly List<Version> unlisted = new List<Version>();
->>>>>>> 4092e6d5
+        private readonly List<Version> _unlisted = new();
 
         /// <summary>
         /// Return the versions from the list
@@ -38,23 +34,20 @@
         /// </summary>
         public Versions() { }
 
-<<<<<<< HEAD
         /// <summary>
         /// Create a list of versions
         /// </summary>
         /// <param name="versions">versions from a list has to be created</param>
-        public Versions(IEnumerable<string> versions)
-=======
-        public Versions(IEnumerable<string> listed, IEnumerable<string> unlisted = null)
->>>>>>> 4092e6d5
+        /// <param name="unlisted">unlisted versions</param>
+        public Versions(IEnumerable<string> versions, IEnumerable<string>? unlisted = null)
         {
-            AppendSorted(this.list, listed);
-            
+            if (versions is not null)
+                appendSorted(this._list, versions);
+
             if (unlisted is not null)
-                AppendSorted(this.unlisted, unlisted);
+                appendSorted(this._unlisted, unlisted);
         }
 
-<<<<<<< HEAD
         /// <summary>
         /// Add an array of version to the current list of versions.
         /// </summary>
@@ -74,25 +67,22 @@
 
         /// <summary>
         /// Get the latest version from the list
+        /// <param name="stable">Indication of allowing only non-preview versions</param>
         /// </summary>
         /// <returns>the latest version from the list</returns>
+
         [System.CLSCompliant(false)]
-        public Version? Latest()
+        public Version? Latest(bool stable = true)
         {
-            return _list.LastOrDefault();
-=======
-        [System.CLSCompliant(false)]
-        public Version Latest(bool stable = true)
-        {
-            IEnumerable<Version> list = stable ? this.Stable() : this.list;
+            IEnumerable<Version> list = stable ? this.Stable() : this._list;
 
             return list.LastOrDefault();
         }
 
+        [System.CLSCompliant(false)]
         public IEnumerable<Version> Stable()
         {
-            return list.Where(v => v.PreRelease is null && v.Build is null);
->>>>>>> 4092e6d5
+            return _list.Where(v => v.PreRelease is null && v.Build is null);
         }
 
         /// <summary>
@@ -118,7 +108,43 @@
             }
         }
 
-<<<<<<< HEAD
+        private static void appendSorted(List<Version> list, IEnumerable<string> values)
+        {
+            foreach (var value in values)
+            {
+                if (TryParseVersion(value, out Version? version))
+                {
+                    if (version is not null)
+                        list.Add(version);
+                }
+            }
+            list.Sort();
+        }
+
+
+        /// <summary>
+        /// Resolve the best mathing version from a range
+        /// </summary>
+        /// <param name="range">Range of versions to be used during the resolving</param>
+        /// <param name="stable">Indication of allowing only non-preview versions</param>
+        /// <returns>Semver Version object if the best matching version</returns>
+        [System.CLSCompliant(false)]
+        public Version? Resolve(string pattern, bool stable = true)
+        {
+            if (pattern == "latest" || string.IsNullOrEmpty(pattern))
+                return this.Latest(stable);
+
+            var range = new Range(pattern);
+            Version? version = Resolve(range);
+
+            if (version is not null) return version;
+
+            return TryParseVersion(pattern, out version) && existsUnlisted(version)
+                ? version
+                : null;
+        }
+
+
         /// <summary>
         /// Resolve the best mathing version from a range
         /// </summary>
@@ -126,45 +152,14 @@
         /// <returns>Semver Version object if the best matching version</returns>
         [System.CLSCompliant(false)]
         public Version Resolve(Range range)
-=======
-        private static void AppendSorted(List<Version> list, IEnumerable<string> values)
->>>>>>> 4092e6d5
         {
-            foreach (var value in values)
-            {
-                if (TryParseVersion(value, out Version version))
-                {
-                    list.Add(version);
-                }
-            }
-            list.Sort();
-        }
-    
-
-    [System.CLSCompliant(false)]
-        public Version Resolve(string pattern, bool stable = false)
-        {
-            if (pattern == "latest" || string.IsNullOrEmpty(pattern))
-                return this.Latest(stable);
-
-<<<<<<< HEAD
             return range.MaxSatisfying(_list);
-=======
-            var range = new Range(pattern);
-            Version version = range.MaxSatisfying(list);
-            if (version is not null) return version;
-            
-            if (TryParseVersion(pattern, out version) && ExistsUnlisted(version)) 
-                return version;
-            
-            return null;
         }
 
-        private bool ExistsUnlisted(Version version)
+        private bool existsUnlisted(Version? version)
         {
-            Version v = unlisted.Find(v => v == version);
+            Version? v = (version is null) ? null : _unlisted.Find(v => v == version);
             return v is not null;
->>>>>>> 4092e6d5
         }
 
         /// <summary>
