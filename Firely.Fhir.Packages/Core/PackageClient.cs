--- conflicted
+++ resolved
@@ -27,14 +27,11 @@
             return new PackageClient(urlprovider, httpClient);
 
         }
-<<<<<<< HEAD
 
         /// <summary>
         /// Creates a package client to Simplifier.net
         /// </summary>
         /// <returns>A Simplifier.net package client</returns>
-=======
->>>>>>> a98c58b0
         public static PackageClient Create()
         {
             var provider = PackageUrlProviders.Simplifier;
@@ -130,7 +127,6 @@
             return await _httpClient.GetByteArrayAsync(url).ConfigureAwait(false);
         }
 
-<<<<<<< HEAD
 
         /// <summary>
         /// Publish a package to the package source
@@ -139,16 +135,9 @@
         /// <param name="fhirRelease">FHIR Release that is used by the package</param>
         /// <param name="buffer">package content</param>
         /// <returns>Http response whether the package has been succesfully published</returns>
-        public async ValueTask<HttpResponseMessage> Publish(PackageReference reference, string fhirVersion, byte[] buffer)
-        {
-            string url = _urlProvider.GetPublishUrl(fhirVersion, reference, PublishMode.Any);
-=======
-        
-
         public async ValueTask<HttpResponseMessage> Publish(PackageReference reference, byte[] buffer)
         {
-            string url = urlProvider.GetPublishUrl(reference, PublishMode.Any);
->>>>>>> a98c58b0
+            string url = _urlProvider.GetPublishUrl(reference, PublishMode.Any);
             var content = new ByteArrayContent(buffer);
             var response = await _httpClient.PostAsync(url, content).ConfigureAwait(false);
 
