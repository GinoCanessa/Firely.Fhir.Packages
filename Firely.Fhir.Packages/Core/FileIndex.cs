﻿using System;
using System.Collections.Generic;
using System.Linq;

namespace Firely.Fhir.Packages
{

    public class FileIndex : List<PackageFileReference>
    {
        public FileIndex()
        {
        }


        /// <summary>
        /// Returns the first file found with a specific canonical URI and optional version.
        /// </summary>
        /// <param name="canonical">canonical URI used to identify the artifact</param>
        /// <param name="version">version of the artifact</param>
        /// <returns>First file found with a specific canonical URI and optional version</returns>
        public PackageFileReference ResolveCanonical(string canonical, string version = null)
        {
            return !string.IsNullOrEmpty(version)
                ? this.FirstOrDefault(r => r.Canonical == canonical && r.Version == version)
                : this.FirstOrDefault(r => r.Canonical == canonical);
        }

        /// <summary>
        /// Returns the best candidate found with a specific canonical URI and optional version.
        /// </summary>
        /// <param name="canonical">canonical URI used to identify the artifact</param>
        /// <param name="version">version of the artifact</param>
        /// <returns>Returns the best candidate found with a specific canonical URI and optional version.</returns>
        public PackageFileReference ResolveBestCandidateByCanonical(string canonical, string version = null)
        {
            var candidates = !string.IsNullOrEmpty(version)
                ? this.Where(r => r.Canonical == canonical && r.Version == version)
                : this.Where(r => r.Canonical == canonical);

            return candidates.Count() > 1 ? resolveFromMultipleCandidates(candidates) : candidates.SingleOrDefault();
        }

<<<<<<< HEAD
        /// <summary>
        /// Adds the metadata of a artifact to the index of a package
        /// </summary>
        /// <param name="package">Reference to a specific version of a package</param>
        /// <param name="metadata">The added metadata of a artifact</param>
=======

>>>>>>> cec1ce60
        public void Add(PackageReference package, ResourceMetadata metadata)
        {
            var reference = new PackageFileReference() { Package = package };
            metadata.CopyTo(reference);
            Add(reference);
        }
<<<<<<< HEAD

        private static PackageFileReference resolveFromMultipleCandidates(IEnumerable<PackageFileReference> candidates)
        {
            candidates = candidates.Where(c => c.HasSnapshot || c.HasExpansion);
            if (candidates.Count() == 1)
                return candidates.First();
            else
                throw new InvalidOperationException("Found multiple conflicting conformance resources with the same canonical url identifier.");
        }
=======
>>>>>>> cec1ce60
    }

}<|MERGE_RESOLUTION|>--- conflicted
+++ resolved
@@ -40,22 +40,17 @@
             return candidates.Count() > 1 ? resolveFromMultipleCandidates(candidates) : candidates.SingleOrDefault();
         }
 
-<<<<<<< HEAD
         /// <summary>
         /// Adds the metadata of a artifact to the index of a package
         /// </summary>
         /// <param name="package">Reference to a specific version of a package</param>
         /// <param name="metadata">The added metadata of a artifact</param>
-=======
-
->>>>>>> cec1ce60
         public void Add(PackageReference package, ResourceMetadata metadata)
         {
             var reference = new PackageFileReference() { Package = package };
             metadata.CopyTo(reference);
             Add(reference);
         }
-<<<<<<< HEAD
 
         private static PackageFileReference resolveFromMultipleCandidates(IEnumerable<PackageFileReference> candidates)
         {
@@ -65,8 +60,6 @@
             else
                 throw new InvalidOperationException("Found multiple conflicting conformance resources with the same canonical url identifier.");
         }
-=======
->>>>>>> cec1ce60
     }
 
 }