--- conflicted
+++ resolved
@@ -40,7 +40,6 @@
             return candidates.Count() > 1 ? resolveFromMultipleCandidates(candidates) : candidates.SingleOrDefault();
         }
 
-<<<<<<< HEAD
         public void Add(PackageReference package, ResourceMetadata metadata)
         {
             var reference = new PackageFileReference() { Package = package };
@@ -58,46 +57,4 @@
         }
     }
 
-    public static class FileIndexExtensions
-    {
-        internal static async Task Index(this FileIndex index, IPackageCache cache, PackageClosure closure)
-        {
-            foreach (var reference in closure.References)
-            {
-                await index.Index(cache, reference);
-            }
-        }
-
-        internal static async Task Index(this FileIndex index, IPackageCache cache, PackageReference reference)
-        {
-            var idx = await cache.GetCanonicalIndex(reference);
-
-            index.Add(reference, idx);
-        }
-
-        internal static void Add(this FileIndex index, PackageReference reference, IEnumerable<ResourceMetadata> cindex)
-        {
-            foreach (var item in cindex)
-            {
-                index.Add(reference, item);
-            }
-        }
-
-        internal static void Add(this FileIndex index, PackageReference reference, CanonicalIndex cindex)
-        {
-            if (cindex.Files is object)
-            {
-                index.Add(reference, cindex.Files);
-            }
-        }
-
-        internal static async Task Index(this FileIndex index, IProject project)
-        {
-            var entries = await project.GetIndex();
-
-            index.Add(PackageReference.None, entries);
-        }
-=======
->>>>>>> 9aa5a75d
-    }
 }