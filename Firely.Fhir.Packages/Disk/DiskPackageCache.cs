﻿using System;
using System.Collections.Generic;
using System.IO;
using System.Linq;
using System.Threading.Tasks;

namespace Firely.Fhir.Packages
{
    public class DiskPackageCache : IPackageCache
    {
        public readonly string Root;

        public DiskPackageCache(string? root = null)
        {
            this.Root = root ?? Platform.GetFhirPackageRoot();
        }

        public Task<bool> IsInstalled(PackageReference reference)
        {
            string target = PackageContentFolder(reference);
            return Task.FromResult(Directory.Exists(target));
        }

        public async Task Install(PackageReference reference, byte[] buffer)
        {
            var folder = PackageRootFolder(reference);
            await Packaging.UnpackToFolder(buffer, folder);
            CreateIndexFile(reference);
        }

        public Task<PackageManifest?> ReadManifest(PackageReference reference)
        {
            var folder = PackageContentFolder(reference);

            if (Directory.Exists(folder))
            {
                return Task.FromResult(ManifestFile.ReadFromFolder(folder));
            }
            else
            {
                return null;
            }
        }

        public Task<CanonicalIndex> GetCanonicalIndex(PackageReference reference)
        {
            var folder = PackageContentFolder(reference);
            return Task.FromResult(CanonicalIndexFile.GetFromFolder(folder, recurse: false));
        }

        public string PackageContentFolder(PackageReference reference)
        {
            //// for backwards compatibility:
            //{
            //    var pkgfolder = PackageFolderName(reference, '-');
            //    var folder = Path.Combine(Root, pkgfolder, PackageConsts.PackageFolder);
            //    if (Directory.Exists(folder)) return folder;
            //}

            // the new way:
            {
                var pkgfolder = PackageFolderName(reference);
                var folder = Path.Combine(Root, pkgfolder, PackageConsts.PackageFolder);
                return folder;
            }
        }

        private string PackageRootFolder(PackageReference reference)
        {
            var pkgfolder = PackageFolderName(reference);
            string target = Path.Combine(Root, pkgfolder);
            return target;
        }

        public Task<IEnumerable<PackageReference>> GetPackageReferences()
        {
            var folders = GetPackageRootFolders();
            var references = new List<PackageReference>(folders.Count());

            foreach (var folder in folders)
            {
<<<<<<< HEAD
                var name = Disk.GetFolderName(folder);
                
                var reference = ParseFoldernameToReference(name);
                references.Add(reference);
=======
                var entry = Disk.GetFolderName(folder);
                var idx = entry.IndexOfAny(new[] { '#' }); // backwards compatibility: also support '-'

                references.Add(new PackageReference
                {
                    Name = entry.Substring(0, idx),
                    Version = entry.Substring(idx + 1)
                });
>>>>>>> 6b851fef
            }

            return Task.FromResult(references.AsEnumerable());
        }

        public static PackageReference ParseFoldernameToReference(string foldername)
        {
            var idx = foldername.IndexOf('#'); 

            return new PackageReference
            {
                Name = foldername.Substring(0, idx),
                Version = foldername.Substring(idx + 1)
            };
        }

        public Task<string> GetFileContent(PackageReference reference, string filename)
        {

            var folder = PackageContentFolder(reference);
            string path = Path.Combine(folder, filename);

            string content;
            try
            {
                content = File.ReadAllText(path);
                return Task.FromResult(content);
            }
            catch
            {
                throw new Exception($"The file {filename} could not be found in package {reference}. You might have to do a restore.");
            }
        }

        public async Task<Versions> GetVersions(string name)
        {
            var references = await GetPackageReferences();
            var vlist = references.Where(r => r.Name == name).Select(r => r.Version);
            var versions = new Versions(vlist);

            return versions;
        }

        [Obsolete("Not implemented yet")]
        public Task<byte[]> GetPackage(PackageReference reference)
        {
            throw new NotImplementedException();
        }

        private void CreateIndexFile(PackageReference reference)
        {
            var folder = PackageContentFolder(reference);
            CanonicalIndexFile.Create(folder, recurse: false);
        }

        private static string PackageFolderName(PackageReference reference, char glue = '#')
        {
            return reference.Name + glue + reference.Version;
        }

        private IEnumerable<string> GetPackageRootFolders()
        {
            if (Directory.Exists(Root))
            {
                return Directory.GetDirectories(Root);
            }
            else
            {
                return Enumerable.Empty<string>();
            }
        }

      
    }

    
}
<|MERGE_RESOLUTION|>--- conflicted
+++ resolved
@@ -79,21 +79,10 @@
 
             foreach (var folder in folders)
             {
-<<<<<<< HEAD
                 var name = Disk.GetFolderName(folder);
                 
                 var reference = ParseFoldernameToReference(name);
                 references.Add(reference);
-=======
-                var entry = Disk.GetFolderName(folder);
-                var idx = entry.IndexOfAny(new[] { '#' }); // backwards compatibility: also support '-'
-
-                references.Add(new PackageReference
-                {
-                    Name = entry.Substring(0, idx),
-                    Version = entry.Substring(idx + 1)
-                });
->>>>>>> 6b851fef
             }
 
             return Task.FromResult(references.AsEnumerable());
