<<<<<<< HEAD
﻿#nullable enable

using System;
=======
﻿using System;
using System.Collections.Generic;
>>>>>>> 7ec49c70
using System.IO;
using System.Linq;

namespace Firely.Fhir.Packages
{
    internal static class CanonicalIndexFile
    {
<<<<<<< HEAD
        internal const int VERSION = 7;
=======

>>>>>>> 7ec49c70

        internal static CanonicalIndex GetFromFolder(string folder, bool recurse)
        {
            if (existsIn(folder))
            {
<<<<<<< HEAD
                var index = readFromFolder(folder);
                if (index?.Version == VERSION) return index;
=======
                var index = ReadFromFolder(folder);
                if (index.Version == CanonicalIndexer.VERSION) return index;
>>>>>>> 7ec49c70
            }
            // otherwise:
            return Create(folder, recurse);
        }

        internal static CanonicalIndex Create(string folder, bool recurse)
        {
            var entries = CanonicalIndexer.IndexFolder(folder, recurse);
<<<<<<< HEAD
            var index = new CanonicalIndex { Files = entries, Version = VERSION, date = DateTimeOffset.Now };
            writeToFolder(index, folder);
            return index;
        }

        private static CanonicalIndex? readFromFolder(string folder)
=======
            var index = CanonicalIndexer.BuildCanonicalIndex(entries);
            WriteToFolder(index, folder);
            return index;
        }

       

        public static CanonicalIndex ReadFromFolder(string folder)
>>>>>>> 7ec49c70
        {
            var path = Path.Combine(folder, PackageFileNames.CANONICALINDEXFILE);
            return read(path);
        }

        private static CanonicalIndex? read(string path)
        {
            if (File.Exists(path))
            {
                var content = File.ReadAllText(path);
<<<<<<< HEAD
                return PackageParser.ReadCanonicalIndex(content);
=======
                return Parser.ParseCanonicalIndex(content);
>>>>>>> 7ec49c70

            }
            else return null;
        }

        private static void write(CanonicalIndex index, string path)
        {
<<<<<<< HEAD
            var content = PackageParser.WriteCanonicalIndex(index);
=======
            var content = Parser.SerializeCanonicalIndex(index);
>>>>>>> 7ec49c70
            File.WriteAllText(path, content);
        }

        private static bool existsIn(string folder)
        {
            var path = Path.Combine(folder, PackageFileNames.CANONICALINDEXFILE);
            return File.Exists(path);
        }

        private static void writeToFolder(CanonicalIndex index, string folder)
        {
            var path = Path.Combine(folder, PackageFileNames.CANONICALINDEXFILE);
            write(index, path);
        }
    }
}


#nullable restore
<|MERGE_RESOLUTION|>--- conflicted
+++ resolved
@@ -1,35 +1,18 @@
-<<<<<<< HEAD
 ﻿#nullable enable
 
-using System;
-=======
-﻿using System;
-using System.Collections.Generic;
->>>>>>> 7ec49c70
 using System.IO;
-using System.Linq;
 
 namespace Firely.Fhir.Packages
 {
     internal static class CanonicalIndexFile
     {
-<<<<<<< HEAD
-        internal const int VERSION = 7;
-=======
-
->>>>>>> 7ec49c70
 
         internal static CanonicalIndex GetFromFolder(string folder, bool recurse)
         {
             if (existsIn(folder))
             {
-<<<<<<< HEAD
                 var index = readFromFolder(folder);
-                if (index?.Version == VERSION) return index;
-=======
-                var index = ReadFromFolder(folder);
-                if (index.Version == CanonicalIndexer.VERSION) return index;
->>>>>>> 7ec49c70
+                if (index?.Version == CanonicalIndexer.FIRELY_INDEX_VERSION) return index;
             }
             // otherwise:
             return Create(folder, recurse);
@@ -38,23 +21,12 @@
         internal static CanonicalIndex Create(string folder, bool recurse)
         {
             var entries = CanonicalIndexer.IndexFolder(folder, recurse);
-<<<<<<< HEAD
-            var index = new CanonicalIndex { Files = entries, Version = VERSION, date = DateTimeOffset.Now };
+            var index = CanonicalIndexer.BuildCanonicalIndex(entries);
             writeToFolder(index, folder);
             return index;
         }
 
         private static CanonicalIndex? readFromFolder(string folder)
-=======
-            var index = CanonicalIndexer.BuildCanonicalIndex(entries);
-            WriteToFolder(index, folder);
-            return index;
-        }
-
-       
-
-        public static CanonicalIndex ReadFromFolder(string folder)
->>>>>>> 7ec49c70
         {
             var path = Path.Combine(folder, PackageFileNames.CANONICALINDEXFILE);
             return read(path);
@@ -65,11 +37,7 @@
             if (File.Exists(path))
             {
                 var content = File.ReadAllText(path);
-<<<<<<< HEAD
-                return PackageParser.ReadCanonicalIndex(content);
-=======
-                return Parser.ParseCanonicalIndex(content);
->>>>>>> 7ec49c70
+                return PackageParser.ParseCanonicalIndex(content);
 
             }
             else return null;
@@ -77,11 +45,7 @@
 
         private static void write(CanonicalIndex index, string path)
         {
-<<<<<<< HEAD
-            var content = PackageParser.WriteCanonicalIndex(index);
-=======
-            var content = Parser.SerializeCanonicalIndex(index);
->>>>>>> 7ec49c70
+            var content = PackageParser.SerializeCanonicalIndex(index);
             File.WriteAllText(path, content);
         }
 
