﻿#nullable enable

using Hl7.Fhir.Utility;
using System.Collections.Generic;
using System.IO;
using System.Text;

namespace Firely.Fhir.Packages
{
    public static class ManifestFile
    {
        /// <summary>
        /// Reads and parses a <see cref="PackageManifest"/> at the given path.
        /// </summary>
        /// <param name="path">The full path to the file containing the manifest.</param>
        /// <returns></returns>
        private static PackageManifest? read(string path)
        {
            if (File.Exists(path))
            {
                var content = File.ReadAllText(path);
<<<<<<< HEAD
                return PackageParser.ReadManifest(content);
=======
                return Parser.ParseManifest(content);
>>>>>>> 7ec49c70
            }
            else
            {
                return null;
            }
        }

        /// <summary>
        /// Reads and parses a <see cref="PackageManifest" /> from the package.json file in the given folder. 
        /// If missing, creates a new package.json file. />
        /// </summary>
        /// <param name="folder"></param>
        /// <param name="fhirVersion"></param>
        /// <returns></returns>
        public static PackageManifest ReadOrCreate(string folder, string fhirVersion)
        {
            var manifest = ReadFromFolder(folder);
            if (manifest is null)
            {
                var name = CleanPackageName(Disk.GetFolderName(folder));
                manifest = Create(name, fhirVersion);
            }
            return manifest;
        }


        /// <summary>
        /// Serializes the manifest to json and writes it to the given path, optionally merging the changes with the contents already at that path. 
        /// </summary>
        /// <param name="manifest"></param>
        /// <param name="path">The full path to the file to write the manifest to.</param>
        /// <param name="merge">Whether to first merge the contents of the file at the given path before writing it.</param>
        /// <returns></returns>
        private static void write(PackageManifest manifest, string path, bool merge = false)
        {
            if (File.Exists(path) && merge)
            {
                var content = File.ReadAllText(path);
                var result = PackageParser.JsonMergeManifest(manifest, content);
                File.WriteAllText(path, result);
            }
            else
            {
<<<<<<< HEAD
                var content = PackageParser.WriteManifest(manifest);
=======
                var content = Parser.SerializeManifest(manifest);
>>>>>>> 7ec49c70
                File.WriteAllText(path, content);
            }
        }


        /// <summary>
        /// Reads and parses a <see cref="PackageManifest"/> from a package.json file at a given folder.
        /// </summary>
        /// <param name="folder">The folder containing the package.json file.</param>
        /// <returns></returns>
        public static PackageManifest? ReadFromFolder(string folder)
        {
            var path = Path.Combine(folder, PackageFileNames.MANIFEST);
            var manifest = read(path);
            return manifest;
        }

        /// <summary>
        /// Creates a new <see cref="PackageManifest"/> initialized with sensible default values.
        /// </summary>
        /// <param name="name">A name for the package</param>
        /// <param name="fhirVersion">The FHIR version of the package contents.</param>
        /// <returns></returns>
        public static PackageManifest Create(string name, string fhirVersion)
        {
            var release = FhirReleaseParser.Parse(fhirVersion);
            //var release = FhirVersions.Parse(fhirVersion);
            var version = FhirReleaseParser.FhirVersionFromRelease(release);

            var manifest = new PackageManifest(name, "0.1.0")
            {
                Name = name,
                Description = "Put a description here",
                Version = "0.1.0",
                Dependencies = new Dictionary<string, string?>()
            };
            manifest.SetFhirVersion(version);
            return manifest;
        }

        ///// <summary>
        ///// Creates a new <see cref="PackageManifest"/> initialized with sensible default values.
        ///// </summary>
        ///// <param name="name">A name for the package</param>
        ///// <param name="fhirReleases">The FHIR version(s) of the package contents.</param>
        ///// <returns></returns>
        //public static PackageManifest Create(string name, FhirRelease[] fhirReleases)
        //{
        //    return new PackageManifest
        //    {
        //        Name = name,
        //        Description = "Put a description here",
        //        Version = "0.1.0",
        //        FhirVersions = new List<string>(fhirReleases.Select(r => FhirVersions.FhirVersionFromRelease(r))),
        //        Dependencies = new Dictionary<string, string>()
        //    };
        //}

        /// <summary>
        /// Serializes the manifest to json and writes it to the package.json file in the given folder, 
        /// optionally merging the changes with the contents already in the package.json file. 
        /// </summary>
        /// <param name="manifest"></param>
        /// <param name="folder">The full path to the directory that contains the package.json file.</param>
        /// <param name="merge">Whether to first merge the contents of the file at the given path before writing it.</param>
        /// <returns></returns>
        public static void WriteToFolder(PackageManifest manifest, string folder, bool merge = false)
        {
            string path = Path.Combine(folder, PackageFileNames.MANIFEST);
            write(manifest, path, merge);
        }

        /// <summary>
        /// Checks whether a package name is valid  
        /// </summary>
        /// <param name="name">Package name to be checked</param>
        /// <returns>whether a package name is valid  </returns>
        public static bool ValidPackageName(string name)
        {
            char[] invalidchars = new char[] { '/', '\\' };
            int i = name.IndexOfAny(invalidchars);
            bool valid = i == -1;
            return valid;
        }

        /// <summary>
        /// Generates an acceptable package name from an chosen name.
        /// </summary>
        /// <param name="name"></param>
        /// <returns></returns>
        /// <remarks>Package names can only contain [A-Za-z], so this function will strip out any characters
        /// not within that range.</remarks>
        public static string CleanPackageName(string name)
        {
            var builder = new StringBuilder();
            foreach (char c in name)
            {
                if (c >= 'A' && c <= 'z') builder.Append(c);
            }
            return builder.ToString();
        }

        /// <summary>
        /// Gets the package type of a certain package, based on the manifest
        /// </summary>
        /// <param name="manifest">The manifest file</param>
        /// <returns>The package type</returns>
        public static PackageManifestType? TryGetPackageType(this PackageManifest manifest)
        {
            if (manifest?.Type is null)
                return null;

            return PackageManifestTypes.TryParse(manifest.Type, out var type)
                ? type
                : null;
        }
    }
}

#nullable restore

<|MERGE_RESOLUTION|>--- conflicted
+++ resolved
@@ -19,11 +19,7 @@
             if (File.Exists(path))
             {
                 var content = File.ReadAllText(path);
-<<<<<<< HEAD
-                return PackageParser.ReadManifest(content);
-=======
-                return Parser.ParseManifest(content);
->>>>>>> 7ec49c70
+                return PackageParser.ParseManifest(content);
             }
             else
             {
@@ -67,11 +63,7 @@
             }
             else
             {
-<<<<<<< HEAD
-                var content = PackageParser.WriteManifest(manifest);
-=======
-                var content = Parser.SerializeManifest(manifest);
->>>>>>> 7ec49c70
+                var content = PackageParser.SerializeManifest(manifest);
                 File.WriteAllText(path, content);
             }
         }
