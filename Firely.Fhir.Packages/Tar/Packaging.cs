--- conflicted
+++ resolved
@@ -24,15 +24,8 @@
         {
             string file = Path.Combine(PACKAGE, PackageFileNames.MANIFEST);
             var entry = Tar.ExtractMatchingFiles(path, file).FirstOrDefault();
-<<<<<<< HEAD
 
-            if (entry is null)
-                return null;
-
-            return PackageParser.ReadManifest(entry.Buffer);
-=======
-            return Parser.ParseManifest(entry.Buffer);
->>>>>>> 7ec49c70
+            return entry is null ? null : PackageParser.ParseManifest(entry.Buffer);
         }
 
 
@@ -80,11 +73,7 @@
 
         private static byte[] toByteArray(this PackageManifest manifest)
         {
-<<<<<<< HEAD
-            var content = PackageParser.WriteManifest(manifest);
-=======
-            var content = Parser.SerializeManifest(manifest);
->>>>>>> 7ec49c70
+            var content = PackageParser.SerializeManifest(manifest);
             return Encoding.ASCII.GetBytes(content);
         }
 
@@ -146,11 +135,7 @@
                 var filename = Path.GetFileName(entry.FilePath);
                 if (filename == PackageFileNames.MANIFEST)
                 {
-<<<<<<< HEAD
-                    manifest = PackageParser.ReadManifest(entry.Buffer);
-=======
-                    manifest = Parser.ParseManifest(entry.Buffer);
->>>>>>> 7ec49c70
+                    manifest = PackageParser.ParseManifest(entry.Buffer);
                 }
                 else
                 {
