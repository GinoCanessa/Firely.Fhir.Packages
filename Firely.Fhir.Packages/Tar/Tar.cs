--- conflicted
+++ resolved
@@ -17,7 +17,7 @@
             using var gzip = new GZipOutputStream(file);
             using TarOutputStream tar = new TarOutputStream(gzip);
             
-            WriteEntries(tar, entries);
+            Write(tar, entries);
             
             return packagefile;
         }
@@ -31,7 +31,7 @@
             using (TarOutputStream tar = new TarOutputStream(gzip))
             {
                 Write(tar, single);
-                WriteEntries(tar, entries);
+                Write(tar, entries);
             }
             return packagefile;
         }
@@ -43,7 +43,7 @@
             using (TarOutputStream tar = new TarOutputStream(gzip))
             {
                 tar.Write(single);
-                tar.WriteEntries(entries);
+                tar.Write(entries);
             }
             stream.Seek(0, SeekOrigin.Begin);
             var bytes = stream.ToArray();
@@ -57,7 +57,7 @@
             using (var gzip = new GZipOutputStream(stream))
             using (TarOutputStream tar = new TarOutputStream(gzip))
             {
-                tar.WriteEntries(entries);
+                tar.Write(entries);
             }
             stream.Seek(0, SeekOrigin.Begin);
             var bytes = stream.ToArray();
@@ -142,15 +142,11 @@
             using var gzip = new GZipOutputStream(stream);
             using TarOutputStream tar = new TarOutputStream(gzip);
 
-            Tar.WriteEntries(tar, entries);
+            Tar.Write(tar, entries);
         }
 
-<<<<<<< HEAD
-        public static void WriteEntries(this TarOutputStream tar, IEnumerable<FileEntry> entries)
-=======
         [CLSCompliant(false)]
         public static void Write(this TarOutputStream tar, IEnumerable<FileEntry> entries)
->>>>>>> 522a2731
         {
             foreach (var entry in entries)
             {
