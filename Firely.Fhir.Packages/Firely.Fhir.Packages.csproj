--- conflicted
+++ resolved
@@ -2,11 +2,7 @@
 	<Import Project="..\Firely.Fhir.Packages.props" />
 
 	<PropertyGroup>
-<<<<<<< HEAD
-		<TargetFrameworks>net6.0;net452;netstandard2.0</TargetFrameworks>
-=======
 		<TargetFrameworks>net6.0;netstandard2.0;net452</TargetFrameworks>
->>>>>>> cec1ce60
 	</PropertyGroup>
 
 	<PropertyGroup>
@@ -15,30 +11,17 @@
 	</PropertyGroup>
 
 	<ItemGroup>
-<<<<<<< HEAD
-		<PackageReference Include="Newtonsoft.Json" Version="13.0.1" />
-=======
-		<PackageReference Include="Newtonsoft.Json" Version="13.* " />
-		<PackageReference Include="SharpZipLib" Version="1.1.0" />
->>>>>>> cec1ce60
+		<PackageReference Include="Newtonsoft.Json" Version="13.*" />
 		<PackageReference Include="SemanticVersioning" Version="1.2.0" />
 		<PackageReference Include="System.Threading.Tasks.Extensions" Version="4.5.2" />
 		<PackageReference Include="SharpZipLib" Version="1.1.0" />
 	</ItemGroup>
-<<<<<<< HEAD
 	
 	<ItemGroup Condition=" '$(TargetFramework)' != 'net452' ">
 		<PackageReference Include="System.Memory" Version="4.5.4" />
 		<PackageReference Include="System.Net.Http" Version="4.3.4" />
 	</ItemGroup>
 	
-=======
-
-	<ItemGroup Condition=" '$(TargetFramework)' != 'net452' ">
-		<PackageReference Include="System.Memory" Version="4.5.2" />
-		<PackageReference Include="System.Net.Http" Version="4.3.4" />
-	</ItemGroup>
->>>>>>> cec1ce60
 	<ItemGroup Condition=" '$(TargetFramework)' == 'net452' ">
 		<Reference Include="System.Net.Http" />
 		<Reference Include="System.Net.Http.WebRequest.dll" />
